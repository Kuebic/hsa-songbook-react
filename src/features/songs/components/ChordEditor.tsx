/**
 * @file ChordEditor.tsx
 * @description ChordPro editor component with syntax highlighting and real-time validation
 */

import React, { useState, useMemo } from 'react';
import { cn } from '../../../shared/utils/cn';
import type { ChordEditorProps } from '../types/chord.types';
import { 
  EDITOR_FONT_SIZE_LIMITS, 
  EDITOR_HEIGHT_LIMITS
} from '../types/chord.types';
import { useChordEditor } from '../hooks/useChordEditor';
import { useKeyboardShortcuts } from '../hooks/useKeyboardShortcuts';
import { ChordEditorToolbar } from './ChordEditorToolbar';
import { ChordEditorPreview } from './ChordEditorPreview';
<<<<<<< HEAD
import { ChordEditorCore } from './ChordEditorCore';
import { ChordEditorSettings } from './ChordEditorSettings';
import { ChordEditorValidation } from './ChordEditorValidation';
=======
import { AceEditorConfig } from './chord-editor/AceEditorConfig';

// Type imports for Ace editor
import type { Ace } from 'ace-builds';
>>>>>>> f0bb06d8

/**
 * ChordEditor Component
 * 
 * A comprehensive ChordPro editor with syntax highlighting, validation, and auto-completion.
 * Uses ChordProject Editor (Ace-based) with custom ChordPro mode.
 * 
 * @example
 * ```tsx
 * <ChordEditor
 *   content={chordProContent}
 *   onChange={handleChange}
 *   onValidate={handleValidation}
 *   theme="dark"
 *   showPreview={true}
 *   autoComplete={true}
 * />
 * ```
 */
export const ChordEditor = React.memo<ChordEditorProps>(({
  content,
  onChange,
  onValidate,
  theme = 'light',
  fontSize = EDITOR_FONT_SIZE_LIMITS.DEFAULT,
  showPreview = false,
  autoComplete = true,
  showToolbar = true,
  height = EDITOR_HEIGHT_LIMITS.DEFAULT,
  className,
  placeholder = 'Start typing your ChordPro song...',
  readOnly = false,
  onAutoSave,
  autoSaveDelay = 5000
}) => {
<<<<<<< HEAD
  // Local state for cursor position and settings panel
  const [cursorPosition, setCursorPosition] = useState({ line: 0, column: 0 });
  const [showSettings, setShowSettings] = useState(false);
=======
  const editorRef = useRef<HTMLDivElement>(null);
  const aceEditorRef = useRef<Ace.Editor | null>(null);
>>>>>>> f0bb06d8

  // Validate and clamp props
  const validatedFontSize = useMemo(() => {
    const size = Math.max(EDITOR_FONT_SIZE_LIMITS.MIN, Math.min(EDITOR_FONT_SIZE_LIMITS.MAX, fontSize));
    if (size !== fontSize) {
      console.warn(`Editor font size ${fontSize} clamped to ${size}`);
    }
    return size;
  }, [fontSize]);

  const validatedHeight = useMemo(() => {
    const h = Math.max(EDITOR_HEIGHT_LIMITS.MIN, Math.min(EDITOR_HEIGHT_LIMITS.MAX, height));
    if (h !== height) {
      console.warn(`Editor height ${height} clamped to ${h}`);
    }
    return h;
  }, [height]);

  // Use editor hook for state management
  const {
    state,
    setContent,
    insertText,
    undo,
    redo,
    canUndo,
    canRedo,
    format,
    save
  } = useChordEditor(
    content,
    {
      theme,
      fontSize: validatedFontSize,
      autoSave: !!onAutoSave,
      autoSaveDelay
    },
    onAutoSave
  );

<<<<<<< HEAD
  // Handle toolbar actions
  const handleToolbarAction = (action: string, _payload?: any) => {
=======
  // Initialize keyboard shortcuts
  const { shortcuts } = useKeyboardShortcuts({
    onInsertTextWithCursor: (text: string, offset: number) => {
      if (aceEditorRef.current) {
        aceEditorRef.current.insert(text);
        if (offset !== 0) {
          const pos = aceEditorRef.current.getCursorPosition();
          aceEditorRef.current.moveCursorTo(pos.row, pos.column + offset);
        }
      }
    }
  });

  /**
   * Handle editor initialization
   */
  const handleEditorReady = useCallback((editor: Ace.Editor) => {
    aceEditorRef.current = editor;
  }, []);

  /**
   * Handle content changes from editor
   */
  const handleContentChange = useCallback((newContent: string) => {
    if (newContent !== state.content) {
      setContent(newContent);
      onChange(newContent);
    }
  }, [state.content, setContent, onChange]);

  /**
   * Handle cursor position changes
   */
  const handleCursorChange = useCallback((position: { line: number; column: number }) => {
    setCursor(position);
  }, [setCursor]);

  /**
   * Update editor content when prop changes
   */
  useEffect(() => {
    if (aceEditorRef.current && content !== aceEditorRef.current.getValue()) {
      const cursorPos = aceEditorRef.current.getCursorPosition();
      aceEditorRef.current.setValue(content, -1);
      aceEditorRef.current.moveCursorToPosition(cursorPos);
    }
  }, [content]);

  /**
   * Handle toolbar actions
   */
  const handleToolbarAction = useCallback((action: string) => {
>>>>>>> f0bb06d8
    switch (action) {
      case 'undo':
        undo();
        break;
      case 'redo':
        redo();
        break;
      case 'insert-chord':
        insertText('[C]');
        break;
      case 'insert-directive':
        insertText('{title: }');
        break;
      case 'format':
        format();
        break;
      case 'save':
        save();
        break;
      case 'toggle-settings':
        setShowSettings(!showSettings);
        break;
      default:
        console.warn(`Unknown toolbar action: ${action}`);
    }
  };

  // Handle validation results
  React.useEffect(() => {
    if (onValidate && state.validation) {
      onValidate(state.validation);
    }
  }, [onValidate, state.validation]);


  return (
    <div 
      className={cn(
        'chord-editor',
        'rounded-lg overflow-hidden border border-gray-200 dark:border-gray-700',
        showPreview ? 'flex flex-col' : '',
        className
      )}
      style={{ height: `${validatedHeight}px` }}
    >
      {/* Toolbar */}
      {showToolbar && (
        <ChordEditorToolbar
          validation={state.validation || undefined}
          isDirty={state.isDirty}
          canUndo={canUndo}
          canRedo={canRedo}
          theme={theme}
          showSave={!!onAutoSave}
          onAction={handleToolbarAction}
        />
      )}

      {/* Settings Panel */}
      {showSettings && (
        <ChordEditorSettings
          theme={theme}
          onThemeChange={(_newTheme) => {
            // Theme changes would need to be handled by parent component
            // For now, just close settings
            setShowSettings(false);
          }}
          fontSize={validatedFontSize}
          onFontSizeChange={(size) => {
            // Font size changes would need to be handled by parent component
            console.log('Font size change requested:', size);
          }}
          height={validatedHeight}
          onHeightChange={(h) => {
            // Height changes would need to be handled by parent component
            console.log('Height change requested:', h);
          }}
          showPreview={showPreview}
          onShowPreviewChange={(show) => {
            // Preview toggle would need to be handled by parent component
            console.log('Preview toggle requested:', show);
          }}
          autoComplete={autoComplete}
          onAutoCompleteChange={(enabled) => {
            // Auto-complete toggle would need to be handled by parent component
            console.log('Auto-complete toggle requested:', enabled);
          }}
        />
      )}

      {/* Main content area */}
      <div className={cn('flex-1 flex', showPreview ? 'min-h-0' : '')}>
        {/* Editor container */}
        <div 
          className="flex-1 flex flex-col"
          style={{ 
            minWidth: showPreview ? '50%' : '100%'
          }}
        >
          {/* Core editor */}
          <ChordEditorCore
            content={content}
            onChange={(newContent) => {
              setContent(newContent);
              onChange(newContent);
            }}
            theme={theme}
            fontSize={validatedFontSize}
            readOnly={readOnly}
            autoComplete={autoComplete}
            placeholder={placeholder}
            height={validatedHeight - (showToolbar ? 50 : 0) - (showSettings ? 100 : 0) - 30} // Account for status bar
            onCursorChange={setCursorPosition}
          />
          
          {/* Ace Editor Configuration */}
          <AceEditorConfig
            editorElement={editorRef.current}
            theme={theme}
            fontSize={validatedFontSize}
            readOnly={readOnly}
            autoComplete={autoComplete}
            placeholder={placeholder}
            initialContent={content}
            keyboardShortcuts={shortcuts}
            onEditorReady={handleEditorReady}
            onContentChange={handleContentChange}
            onCursorChange={handleCursorChange}
          />

          {/* Status bar */}
          <div className="editor-status-bar border-t border-gray-200 dark:border-gray-700 px-3 py-1 text-xs text-gray-600 dark:text-gray-400 flex justify-between">
            <span>
              Line {cursorPosition.line + 1}, Column {cursorPosition.column + 1}
            </span>
            <span>
              {content.length} characters
              {state.validation?.parseTime && (
                <span className="ml-2">
                  • Validated in {state.validation.parseTime.toFixed(1)}ms
                </span>
              )}
            </span>
          </div>

          {/* Validation display */}
          <ChordEditorValidation
            validation={state.validation || null}
            cursorPosition={cursorPosition}
          />
        </div>

        {/* Preview pane */}
        {showPreview && (
          <ChordEditorPreview
            content={content}
            theme={theme}
            validation={state.validation || undefined}
            showValidationErrors={true}
            height={validatedHeight - (showToolbar ? 50 : 0)}
            className="flex-1"
          />
        )}
      </div>
    </div>
  );
});

ChordEditor.displayName = 'ChordEditor';<|MERGE_RESOLUTION|>--- conflicted
+++ resolved
@@ -3,27 +3,22 @@
  * @description ChordPro editor component with syntax highlighting and real-time validation
  */
 
-import React, { useState, useMemo } from 'react';
+import React, { useRef, useEffect, useCallback, useMemo } from 'react';
 import { cn } from '../../../shared/utils/cn';
 import type { ChordEditorProps } from '../types/chord.types';
 import { 
   EDITOR_FONT_SIZE_LIMITS, 
-  EDITOR_HEIGHT_LIMITS
+  EDITOR_HEIGHT_LIMITS,
+  THEME_STYLES
 } from '../types/chord.types';
 import { useChordEditor } from '../hooks/useChordEditor';
 import { useKeyboardShortcuts } from '../hooks/useKeyboardShortcuts';
 import { ChordEditorToolbar } from './ChordEditorToolbar';
 import { ChordEditorPreview } from './ChordEditorPreview';
-<<<<<<< HEAD
-import { ChordEditorCore } from './ChordEditorCore';
-import { ChordEditorSettings } from './ChordEditorSettings';
-import { ChordEditorValidation } from './ChordEditorValidation';
-=======
 import { AceEditorConfig } from './chord-editor/AceEditorConfig';
 
 // Type imports for Ace editor
 import type { Ace } from 'ace-builds';
->>>>>>> f0bb06d8
 
 /**
  * ChordEditor Component
@@ -59,14 +54,8 @@
   onAutoSave,
   autoSaveDelay = 5000
 }) => {
-<<<<<<< HEAD
-  // Local state for cursor position and settings panel
-  const [cursorPosition, setCursorPosition] = useState({ line: 0, column: 0 });
-  const [showSettings, setShowSettings] = useState(false);
-=======
   const editorRef = useRef<HTMLDivElement>(null);
   const aceEditorRef = useRef<Ace.Editor | null>(null);
->>>>>>> f0bb06d8
 
   // Validate and clamp props
   const validatedFontSize = useMemo(() => {
@@ -89,6 +78,7 @@
   const {
     state,
     setContent,
+    setCursor,
     insertText,
     undo,
     redo,
@@ -107,10 +97,6 @@
     onAutoSave
   );
 
-<<<<<<< HEAD
-  // Handle toolbar actions
-  const handleToolbarAction = (action: string, _payload?: any) => {
-=======
   // Initialize keyboard shortcuts
   const { shortcuts } = useKeyboardShortcuts({
     onInsertTextWithCursor: (text: string, offset: number) => {
@@ -163,7 +149,6 @@
    * Handle toolbar actions
    */
   const handleToolbarAction = useCallback((action: string) => {
->>>>>>> f0bb06d8
     switch (action) {
       case 'undo':
         undo();
@@ -183,27 +168,29 @@
       case 'save':
         save();
         break;
-      case 'toggle-settings':
-        setShowSettings(!showSettings);
-        break;
       default:
         console.warn(`Unknown toolbar action: ${action}`);
     }
-  };
-
-  // Handle validation results
-  React.useEffect(() => {
+  }, [undo, redo, insertText, format, save]);
+
+  /**
+   * Handle validation results
+   */
+  useEffect(() => {
     if (onValidate && state.validation) {
       onValidate(state.validation);
     }
   }, [onValidate, state.validation]);
 
+  // Get theme styles for container
+  const themeStyles = THEME_STYLES[theme];
 
   return (
     <div 
       className={cn(
         'chord-editor',
-        'rounded-lg overflow-hidden border border-gray-200 dark:border-gray-700',
+        themeStyles.container,
+        'rounded-lg overflow-hidden',
         showPreview ? 'flex flex-col' : '',
         className
       )}
@@ -222,38 +209,6 @@
         />
       )}
 
-      {/* Settings Panel */}
-      {showSettings && (
-        <ChordEditorSettings
-          theme={theme}
-          onThemeChange={(_newTheme) => {
-            // Theme changes would need to be handled by parent component
-            // For now, just close settings
-            setShowSettings(false);
-          }}
-          fontSize={validatedFontSize}
-          onFontSizeChange={(size) => {
-            // Font size changes would need to be handled by parent component
-            console.log('Font size change requested:', size);
-          }}
-          height={validatedHeight}
-          onHeightChange={(h) => {
-            // Height changes would need to be handled by parent component
-            console.log('Height change requested:', h);
-          }}
-          showPreview={showPreview}
-          onShowPreviewChange={(show) => {
-            // Preview toggle would need to be handled by parent component
-            console.log('Preview toggle requested:', show);
-          }}
-          autoComplete={autoComplete}
-          onAutoCompleteChange={(enabled) => {
-            // Auto-complete toggle would need to be handled by parent component
-            console.log('Auto-complete toggle requested:', enabled);
-          }}
-        />
-      )}
-
       {/* Main content area */}
       <div className={cn('flex-1 flex', showPreview ? 'min-h-0' : '')}>
         {/* Editor container */}
@@ -263,20 +218,16 @@
             minWidth: showPreview ? '50%' : '100%'
           }}
         >
-          {/* Core editor */}
-          <ChordEditorCore
-            content={content}
-            onChange={(newContent) => {
-              setContent(newContent);
-              onChange(newContent);
+          <div 
+            ref={editorRef}
+            className="chord-editor-ace flex-1"
+            style={{ 
+              width: '100%'
             }}
-            theme={theme}
-            fontSize={validatedFontSize}
-            readOnly={readOnly}
-            autoComplete={autoComplete}
-            placeholder={placeholder}
-            height={validatedHeight - (showToolbar ? 50 : 0) - (showSettings ? 100 : 0) - 30} // Account for status bar
-            onCursorChange={setCursorPosition}
+            role="textbox"
+            aria-label="ChordPro Editor"
+            aria-multiline="true"
+            tabIndex={0}
           />
           
           {/* Ace Editor Configuration */}
@@ -297,10 +248,10 @@
           {/* Status bar */}
           <div className="editor-status-bar border-t border-gray-200 dark:border-gray-700 px-3 py-1 text-xs text-gray-600 dark:text-gray-400 flex justify-between">
             <span>
-              Line {cursorPosition.line + 1}, Column {cursorPosition.column + 1}
+              Line {state.cursor.line + 1}, Column {state.cursor.column + 1}
             </span>
             <span>
-              {content.length} characters
+              {state.content.length} characters
               {state.validation?.parseTime && (
                 <span className="ml-2">
                   • Validated in {state.validation.parseTime.toFixed(1)}ms
@@ -308,18 +259,12 @@
               )}
             </span>
           </div>
-
-          {/* Validation display */}
-          <ChordEditorValidation
-            validation={state.validation || null}
-            cursorPosition={cursorPosition}
-          />
         </div>
 
         {/* Preview pane */}
         {showPreview && (
           <ChordEditorPreview
-            content={content}
+            content={state.content}
             theme={theme}
             validation={state.validation || undefined}
             showValidationErrors={true}
