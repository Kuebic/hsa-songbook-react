--- conflicted
+++ resolved
@@ -4,11 +4,7 @@
 interface ButtonProps extends ButtonHTMLAttributes<HTMLButtonElement> {
   children: ReactNode
   variant?: 'primary' | 'secondary' | 'success' | 'danger' | 'outline'
-<<<<<<< HEAD
-  size?: 'sm' | 'md' | 'lg'
-=======
   size?: 'xs' | 'sm' | 'md' | 'lg'
->>>>>>> f0bb06d8
   loading?: boolean
 }
 
@@ -17,11 +13,7 @@
   secondary: 'bg-blue-500 hover:bg-blue-400 text-white',
   success: 'bg-green-600 hover:bg-green-700 text-white',
   danger: 'bg-red-600 hover:bg-red-700 text-white',
-<<<<<<< HEAD
-  outline: 'border border-blue-600 text-blue-600 hover:bg-blue-600 hover:text-white',
-=======
   outline: 'border border-gray-300 hover:bg-gray-50 text-gray-700',
->>>>>>> f0bb06d8
 }
 
 const buttonSizes = {
