/**
 * @file StorageQuotaWarning.tsx
 * @description Component for displaying storage quota warnings and management options
 */

import { useState } from 'react';
import { useStorageStats, useDataPortability } from '../../hooks/useOfflineStorage';
<<<<<<< HEAD
import { type CleanupConfig } from '../../types/storage.types';
import { Button } from './Button';
import { Card } from './Card';
=======
import type { CleanupConfig } from '../../types/storage.types';
import { 
  StatusCard,
  StorageIcon,
  StatusHeading,
  StatusDescription,
  StatusCaption,
  StatusActions,
  useToastHelpers
} from './index';
>>>>>>> f0bb06d8

interface StorageQuotaWarningProps {
  userId: string;
  className?: string;
  showDetails?: boolean;
  autoHide?: boolean;
  onClose?: () => void;
}

export function StorageQuotaWarning({ 
  userId, 
  className = '', 
  showDetails = false,
  autoHide = false,
  onClose 
}: StorageQuotaWarningProps) {
  const { stats, quota, loading, isQuotaWarning, isQuotaCritical, performCleanup } = useStorageStats();
  const { downloadExport } = useDataPortability(userId);
  const { showSuccess, showError } = useToastHelpers();
  const [isExpanded, setIsExpanded] = useState(showDetails);
  const [isCleaningUp, setIsCleaningUp] = useState(false);

  // Don't show if quota is fine and autoHide is enabled
  if (autoHide && !isQuotaWarning && !isQuotaCritical) {
    return null;
  }

  if (loading || !quota || !stats) {
    return null;
  }

  const formatBytes = (bytes: number): string => {
    if (bytes === 0) return '0 Bytes';
    const k = 1024;
    const sizes = ['Bytes', 'KB', 'MB', 'GB'];
    const i = Math.floor(Math.log(bytes) / Math.log(k));
    return parseFloat((bytes / Math.pow(k, i)).toFixed(2)) + ' ' + sizes[i];
  };

  const getStorageVariant = (): 'error' | 'warning' | 'info' => {
    if (isQuotaCritical) return 'error';
    if (isQuotaWarning) return 'warning';
    return 'info';
  };

  const getWarningMessage = () => {
    if (isQuotaCritical) {
      return 'Storage quota critically low! Please free up space immediately.';
    }
    if (isQuotaWarning) {
      return 'Storage quota warning: You\'re using over 80% of available space.';
    }
    return `Storage usage: ${quota.percentage}% of available space.`;
  };

  const handleCleanup = async () => {
    setIsCleaningUp(true);

    try {
      const cleanupConfig: CleanupConfig = {
        maxAge: 365, // Keep data for 1 year
        maxUnusedAge: 90, // Remove unused items after 90 days
        maxCacheSize: 50, // Target 50MB cache size
        quotaWarningThreshold: 80,
        quotaCriticalThreshold: 95,
        autoCleanup: false,
        cleanupOnStart: false,
        cleanupInterval: 24 * 60 * 60 * 1000,
      };

      const result = await performCleanup(cleanupConfig);
      
      if (result.success) {
        const { deletedSongs, deletedSetlists } = result.data!;
        showSuccess(
          'Cleanup Completed',
          `Removed ${deletedSongs} songs and ${deletedSetlists} setlists.`
        );
      } else {
        showError('Cleanup Failed', result.error);
      }
    } catch (error) {
      showError('Cleanup Error', error instanceof Error ? error.message : 'Unknown error');
    } finally {
      setIsCleaningUp(false);
    }
  };

  const handleExportData = async () => {
    const success = await downloadExport();
    if (success) {
      showSuccess('Export Completed', 'Your data has been downloaded.');
    } else {
      showError('Export Failed', 'Unable to download your data.');
    }
  };

  const handleRequestPersistence = async () => {
    if ('storage' in navigator && 'persist' in navigator.storage) {
      try {
        const granted = await navigator.storage.persist();
        if (granted) {
          showSuccess(
            'Storage Persistence Granted',
            'Your data will be protected from automatic cleanup.'
          );
        } else {
          showError(
            'Storage Persistence Denied',
            'Data may be cleared when storage is low.'
          );
        }
      } catch (error) {
        showError('Storage Persistence Error', 'Unable to request storage persistence.');
      }
    } else {
      showError('Not Supported', 'Storage persistence not supported in this browser.');
    }
  };

  const variant = getStorageVariant();

  return (
    <StatusCard 
      variant={variant} 
      size="lg" 
      padding="md"
      className={className}
    >
      {/* Header */}
      <div className="flex items-center justify-between mb-3">
        <div className="flex items-center space-x-2">
          <StorageIcon variant={variant} size="md" />
          <StatusHeading colorVariant={variant}>
            Storage Management
          </StatusHeading>
        </div>
        <div className="flex items-center space-x-2">
          {!showDetails && (
            <button
              onClick={() => setIsExpanded(!isExpanded)}
              className="text-sm underline hover:no-underline"
            >
              {isExpanded ? 'Less info' : 'More info'}
            </button>
          )}
          {onClose && (
            <button
              onClick={onClose}
              className="text-lg hover:opacity-70"
              aria-label="Close"
            >
              ×
            </button>
          )}
        </div>
      </div>

      {/* Main message */}
      <StatusDescription colorVariant="neutral" className="mb-3">
        {getWarningMessage()}
      </StatusDescription>

      {/* Progress bar */}
      <div className="mb-4">
        <div className="flex justify-between mb-1">
          <StatusCaption colorVariant="neutral" className="text-xs">
            Used: {formatBytes(quota.used)}
          </StatusCaption>
          <StatusCaption colorVariant="neutral" className="text-xs">
            Total: {formatBytes(quota.total)}
          </StatusCaption>
        </div>
        <div className="w-full bg-gray-200 rounded-full h-2">
          <div
            className={`h-2 rounded-full transition-all duration-300 ${
              isQuotaCritical 
                ? 'bg-red-500' 
                : isQuotaWarning 
                  ? 'bg-orange-500' 
                  : 'bg-blue-500'
            }`}
            style={{ width: `${Math.min(quota.percentage, 100)}%` }}
          />
        </div>
        <StatusCaption colorVariant="neutral" className="text-xs text-center mt-1">
          {quota.percentage}% used
        </StatusCaption>
      </div>

      {/* Expanded details */}
      {(isExpanded || showDetails) && (
        <div className="space-y-4">
          {/* Storage breakdown */}
          <div>
            <StatusHeading colorVariant="neutral" className="text-sm mb-2">
              Storage Breakdown
            </StatusHeading>
            <div className="space-y-1">
              <div className="flex justify-between">
                <StatusCaption colorVariant="neutral" className="text-xs">
                  Songs ({stats.totalSongs} items):
                </StatusCaption>
                <StatusCaption colorVariant="neutral" className="text-xs">
                  {formatBytes(stats.songsSize)}
                </StatusCaption>
              </div>
              <div className="flex justify-between">
                <StatusCaption colorVariant="neutral" className="text-xs">
                  Setlists ({stats.totalSetlists} items):
                </StatusCaption>
                <StatusCaption colorVariant="neutral" className="text-xs">
                  {formatBytes(stats.setlistsSize)}
                </StatusCaption>
              </div>
              <div className="flex justify-between">
                <StatusCaption colorVariant="neutral" className="text-xs">
                  Preferences:
                </StatusCaption>
                <StatusCaption colorVariant="neutral" className="text-xs">
                  {formatBytes(stats.preferencesSize)}
                </StatusCaption>
              </div>
              <div className="flex justify-between">
                <StatusCaption colorVariant="neutral" className="text-xs">
                  Sync queue:
                </StatusCaption>
                <StatusCaption colorVariant="neutral" className="text-xs">
                  {formatBytes(stats.syncQueueSize)}
                </StatusCaption>
              </div>
            </div>
          </div>

          {/* Action buttons */}
          <StatusActions>
            <StatusActions.Custom
              onClick={handleCleanup}
              disabled={isCleaningUp}
              variant="primary"
              size="sm"
            >
              {isCleaningUp ? 'Cleaning...' : 'Clean Up Old Data'}
            </StatusActions.Custom>
            
            <StatusActions.Custom
              onClick={handleExportData}
              variant="secondary"
              size="sm"
            >
              Export Data
            </StatusActions.Custom>

            <StatusActions.Custom
              onClick={handleRequestPersistence}
              variant="outline"
              size="sm"
            >
              Request Storage Persistence
            </StatusActions.Custom>
          </StatusActions>

          {/* Tips */}
          <div>
            <StatusHeading colorVariant="neutral" className="text-xs mb-1">
              Tips to free up space:
            </StatusHeading>
            <ul className="list-disc list-inside space-y-1">
              <li>
                <StatusCaption colorVariant="neutral" className="text-xs">
                  Remove unused songs and setlists
                </StatusCaption>
              </li>
              <li>
                <StatusCaption colorVariant="neutral" className="text-xs">
                  Export important data before cleanup
                </StatusCaption>
              </li>
              <li>
                <StatusCaption colorVariant="neutral" className="text-xs">
                  Unfavorite old songs to allow cleanup
                </StatusCaption>
              </li>
              <li>
                <StatusCaption colorVariant="neutral" className="text-xs">
                  Clear browser cache if storage is critical
                </StatusCaption>
              </li>
            </ul>
          </div>
        </div>
      )}
    </StatusCard>
  );
}

// Hook moved to separate file to fix Fast Refresh issues
// Import from: import { useStorageQuotaWarning } from '../../hooks/useStorageQuotaWarning';<|MERGE_RESOLUTION|>--- conflicted
+++ resolved
@@ -5,11 +5,6 @@
 
 import { useState } from 'react';
 import { useStorageStats, useDataPortability } from '../../hooks/useOfflineStorage';
-<<<<<<< HEAD
-import { type CleanupConfig } from '../../types/storage.types';
-import { Button } from './Button';
-import { Card } from './Card';
-=======
 import type { CleanupConfig } from '../../types/storage.types';
 import { 
   StatusCard,
@@ -20,7 +15,6 @@
   StatusActions,
   useToastHelpers
 } from './index';
->>>>>>> f0bb06d8
 
 interface StorageQuotaWarningProps {
   userId: string;
