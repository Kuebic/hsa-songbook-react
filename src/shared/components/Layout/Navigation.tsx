--- conflicted
+++ resolved
@@ -8,15 +8,8 @@
 } from '@clerk/clerk-react'
 import { Button } from '../UI/Button'
 import { ThemeToggle } from '../UI/ThemeToggle'
-<<<<<<< HEAD
-import { useUser } from '../../../hooks/useUser'
-import { ModeratorGuard, AdminGuard } from '../Auth/RoleGuard'
-=======
->>>>>>> f0bb06d8
 
 export function Navigation() {
-  const { user } = useUser();
-
   return (
     <nav className="bg-blue-600 dark:bg-gray-800 text-white p-4 transition-colors duration-200">
       <div className="px-4 sm:px-6 lg:px-8 flex justify-between items-center w-full max-w-none">
@@ -31,35 +24,11 @@
             <Link to="/setlists" className="hover:text-blue-200 dark:hover:text-blue-300">
               Setlists
             </Link>
-            <ModeratorGuard>
-              <Link to="/admin/moderate" className="hover:text-blue-200 dark:hover:text-blue-300">
-                Moderate
-              </Link>
-            </ModeratorGuard>
-            <AdminGuard>
-              <Link to="/admin" className="hover:text-blue-200 dark:hover:text-blue-300">
-                Admin
-              </Link>
-            </AdminGuard>
           </SignedIn>
         </div>
         
         <div className="flex items-center space-x-4">
           <ThemeToggle className="text-white" />
-<<<<<<< HEAD
-          {user && (
-            <div className="text-sm">
-              <span className="opacity-75">Welcome, </span>
-              <span className="font-medium">{user.name}</span>
-              {user.role !== 'user' && (
-                <span className="ml-2 px-2 py-1 text-xs bg-blue-500/30 rounded-full capitalize">
-                  {user.role}
-                </span>
-              )}
-            </div>
-          )}
-=======
->>>>>>> f0bb06d8
           <SignedOut>
             <SignInButton>
               <Button variant="secondary" size="sm">
